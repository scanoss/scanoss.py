"""
 SPDX-License-Identifier: MIT

   Copyright (c) 2021, SCANOSS

   Permission is hereby granted, free of charge, to any person obtaining a copy
   of this software and associated documentation files (the "Software"), to deal
   in the Software without restriction, including without limitation the rights
   to use, copy, modify, merge, publish, distribute, sublicense, and/or sell
   copies of the Software, and to permit persons to whom the Software is
   furnished to do so, subject to the following conditions:

   The above copyright notice and this permission notice shall be included in
   all copies or substantial portions of the Software.

   THE SOFTWARE IS PROVIDED "AS IS", WITHOUT WARRANTY OF ANY KIND, EXPRESS OR
   IMPLIED, INCLUDING BUT NOT LIMITED TO THE WARRANTIES OF MERCHANTABILITY,
   FITNESS FOR A PARTICULAR PURPOSE AND NONINFRINGEMENT. IN NO EVENT SHALL THE
   AUTHORS OR COPYRIGHT HOLDERS BE LIABLE FOR ANY CLAIM, DAMAGES OR OTHER
   LIABILITY, WHETHER IN AN ACTION OF CONTRACT, TORT OR OTHERWISE, ARISING FROM,
   OUT OF OR IN CONNECTION WITH THE SOFTWARE OR THE USE OR OTHER DEALINGS IN
   THE SOFTWARE.
"""
import argparse
import os
import sys

import pypac

from .scanner import Scanner
from .scancodedeps import ScancodeDeps
from .scantype import ScanType
from .filecount import FileCount
from .cyclonedx import CycloneDx
from .spdxlite import SpdxLite
from .csvoutput import CsvOutput
from .components import Components
from . import __version__
from .scanner import FAST_WINNOWING


def print_stderr(*args, **kwargs):
    """
    Print the given message to STDERR
    """
    print(*args, file=sys.stderr, **kwargs)


def setup_args() -> None:
    """
    Setup all the command line arguments for processing
    """
    parser = argparse.ArgumentParser(description=f'SCANOSS Python CLI. Ver: {__version__}, License: MIT, Fast Winnowing: {FAST_WINNOWING}')
    parser.add_argument('--version', '-v', action='store_true', help='Display version details')

    subparsers = parser.add_subparsers(title='Sub Commands', dest='subparser', description='valid subcommands',
                                       help='sub-command help')
    # Sub-command: version
    p_ver = subparsers.add_parser('version', aliases=['ver'],
                                  description=f'Version of SCANOSS CLI: {__version__}', help='SCANOSS version')
    p_ver.set_defaults(func=ver)

    # Sub-command: scan
    p_scan = subparsers.add_parser('scan', aliases=['sc'],
                                   description=f'Analyse/scan the given source base: {__version__}',
                                   help='Scan source code')
    p_scan.set_defaults(func=scan)
    p_scan.add_argument('scan_dir', metavar='FILE/DIR', type=str, nargs='?', help='A file or folder to scan')
    p_scan.add_argument('--wfp', '-w',  type=str,
                        help='Scan a WFP File instead of a folder (optional)')
    p_scan.add_argument('--dep', '-p',  type=str,
                        help='Use a dependency file instead of a folder (optional)')
    p_scan.add_argument('--stdin', '-s', metavar='STDIN-FILENAME',  type=str,
                        help='Scan the file contents supplied via STDIN (optional)')
    p_scan.add_argument('--identify', '-i', type=str, help='Scan and identify components in SBOM file')
    p_scan.add_argument('--ignore',   '-n', type=str, help='Ignore components specified in the SBOM file')
    p_scan.add_argument('--output',   '-o', type=str, help='Output result file name (optional - default stdout).')
    p_scan.add_argument('--format',   '-f', type=str, choices=['plain', 'cyclonedx', 'spdxlite', 'csv'],
                        help='Result output format (optional - default: plain)')
    p_scan.add_argument('--threads', '-T', type=int, default=5,
                        help='Number of threads to use while scanning (optional - default 5)')
    p_scan.add_argument('--flags', '-F', type=int,
                        help='Scanning engine flags (1: disable snippet matching, 2 enable snippet ids, '
                             '4: disable dependencies, 8: disable licenses, 16: disable copyrights,'
                             '32: disable vulnerabilities, 64: disable quality, 128: disable cryptography,'
                             '256: disable best match only, 512: hide identified files, '
                             '1024: enable download_url, 2048: enable GitHub full path, '
                             '4096: disable extended server stats)')
    p_scan.add_argument('--post-size', '-P', type=int, default=32,
                        help='Number of kilobytes to limit the post to while scanning (optional - default 32)')
    p_scan.add_argument('--timeout', '-M', type=int, default=180,
                        help='Timeout (in seconds) for API communication (optional - default 180)')
    p_scan.add_argument('--retry', '-R', type=int, default=5,
                        help='Retry limit for API communication (optional - default 5)')
    p_scan.add_argument('--no-wfp-output', action='store_true', help='Skip WFP file generation')
    p_scan.add_argument('--dependencies', '-D', action='store_true', help='Add Dependency scanning')
    p_scan.add_argument('--dependencies-only', action='store_true', help='Run Dependency scanning only')
    p_scan.add_argument('--sc-command', type=str,
                        help='Scancode command and path if required (optional - default scancode).')
    p_scan.add_argument('--sc-timeout', type=int, default=600,
                        help='Timeout (in seconds) for scancode to complete (optional - default 600)')

    # Sub-command: fingerprint
    p_wfp = subparsers.add_parser('fingerprint', aliases=['fp', 'wfp'],
                                  description=f'Fingerprint the given source base: {__version__}',
                                  help='Fingerprint source code')
    p_wfp.set_defaults(func=wfp)
    p_wfp.add_argument('scan_dir', metavar='FILE/DIR', type=str, nargs='?',
                       help='A file or folder to scan')
    p_wfp.add_argument('--stdin', '-s', metavar='STDIN-FILENAME',  type=str,
                       help='Fingerprint the file contents supplied via STDIN (optional)')
    p_wfp.add_argument('--output', '-o', type=str, help='Output result file name (optional - default stdout).')

    # Sub-command: dependency
    p_dep = subparsers.add_parser('dependencies', aliases=['dp', 'dep'],
                                  description=f'Produce dependency file summary: {__version__}',
                                  help='Scan source code for dependencies, but do not decorate them')
    p_dep.set_defaults(func=dependency)
    p_dep.add_argument('scan_dir', metavar='FILE/DIR', type=str, nargs='?', help='A file or folder to scan')
    p_dep.add_argument('--output', '-o', type=str, help='Output result file name (optional - default stdout).')
    p_dep.add_argument('--sc-command', type=str,
                       help='Scancode command and path if required (optional - default scancode).')
    p_dep.add_argument('--sc-timeout', type=int, default=600,
                       help='Timeout (in seconds) for scancode to complete (optional - default 600)')

    # Sub-command: file_count
    p_fc = subparsers.add_parser('file_count', aliases=['fc'],
                                 description=f'Produce a file type count summary: {__version__}',
                                 help='Search the source tree and produce a file type summary')
    p_fc.set_defaults(func=file_count)
    p_fc.add_argument('scan_dir', metavar='DIR', type=str, nargs='?', help='A folder to search')
    p_fc.add_argument('--output', '-o', type=str, help='Output result file name (optional - default stdout).')
    p_fc.add_argument('--all-hidden', action='store_true', help='Scan all hidden files/folders')

    # Sub-command: convert
    p_cnv = subparsers.add_parser('convert', aliases=['cv', 'cnv', 'cvrt'],
                                  description=f'Convert results files between formats: {__version__}',
                                  help='Convert file format')
    p_cnv.set_defaults(func=convert)
    p_cnv.add_argument('--input', '-i', type=str, required=True, help='Input file name')
    p_cnv.add_argument('--output', '-o', type=str, help='Output result file name (optional - default stdout).')
    p_cnv.add_argument('--format', '-f', type=str, choices=['cyclonedx', 'spdxlite', 'csv'], default='spdxlite',
                       help='Output format (optional - default: spdxlite)')
    p_cnv.add_argument('--input-format', type=str, choices=['plain'], default='plain',
                       help='Input format (optional - default: plain)')

    # Sub-command: component
    p_comp = subparsers.add_parser('component', aliases=['comp'],
                                   description=f'SCANOSS Component commands: {__version__}',
                                   help='Component support commands')

    comp_sub = p_comp.add_subparsers(title='Component Commands', dest='subparsercmd', description='component sub-commands',
                                     help='component sub-commands')

    # Component Sub-command: component crypto
    c_crypto = comp_sub.add_parser('crypto', aliases=['cr'],
                                   description=f'Show Cryptographic algorithms: {__version__}',
                                   help='Retreive cryptographic algorithms for the given components')
    c_crypto.set_defaults(func=comp_crypto)

    # Component Sub-command: component vulns
    c_vulns = comp_sub.add_parser('vulns', aliases=['vulnerabilities', 'vu'],
                                  description=f'Show Vulnerability details: {__version__}',
                                  help='Retreive vulnerabilities for the given components')
    c_vulns.set_defaults(func=comp_vulns)

    # Component Sub-command: component semgrep
    c_semgrep = comp_sub.add_parser('semgrep', aliases=['sp'],
                                   description=f'Show Semgrep findings: {__version__}',
                                   help='Retreive semgrep issues/findings for the given components')
    c_semgrep.set_defaults(func=comp_semgrep)

    # Component Sub-command: component search
    c_search = comp_sub.add_parser('search', aliases=['sc'],
                                   description=f'Search component details: {__version__}',
                                   help='Search for a KB component')
    c_search.add_argument('--input', '-i', type=str, help='Input file name')
    c_search.add_argument('--search', '-s', type=str, help='Generic component search')
    c_search.add_argument('--vendor', '-v', type=str, help='Generic component search')
    c_search.add_argument('--comp', '-c', type=str, help='Generic component search')
    c_search.add_argument('--package', '-p', type=str, help='Generic component search')
    c_search.add_argument('--limit', '-l', type=int, help='Generic component search')
    c_search.add_argument('--offset', '-f', type=int, help='Generic component search')
    c_search.set_defaults(func=comp_search)

    # Component Sub-command: component versions
    c_versions = comp_sub.add_parser('versions', aliases=['vs'],
                                     description=f'Get component version details: {__version__}',
                                     help='Search for component versions')
    c_versions.add_argument('--input', '-i', type=str, help='Input file name')
    c_versions.add_argument('--purl', '-p', type=str, help='Generic component search')
    c_versions.add_argument('--limit', '-l', type=int, help='Generic component search')
    c_versions.set_defaults(func=comp_versions)

    # Common purl Component sub-command options
    for p in [c_crypto, c_vulns, c_semgrep]:
        p.add_argument('--purl',  '-p', type=str, nargs="*", help='Package URL - PURL to process.')
        p.add_argument('--input', '-i', type=str, help='Input file name')
    # Common Component sub-command options
    for p in [c_crypto, c_vulns, c_search, c_versions, c_semgrep]:
        p.add_argument('--output', '-o', type=str, help='Output result file name (optional - default stdout).')
        p.add_argument('--timeout', '-M', type=int, default=600,
                       help='Timeout (in seconds) for API communication (optional - default 600)')

    # Sub-command: utils
    p_util = subparsers.add_parser('utils', aliases=['ut'],
                                   description=f'SCANOSS Utility commands: {__version__}',
                                   help='General utility support commands')

    utils_sub = p_util.add_subparsers(title='Utils Commands', dest='subparsercmd', description='utils sub-commands',
                                      help='utils sub-commands')

    # Utils Sub-command: utils fast
    p_f_f = utils_sub.add_parser('fast',
                                 description=f'Is fast winnowing enabled: {__version__}', help='SCANOSS fast winnowing')
    p_f_f.set_defaults(func=fast)

    # Utils Sub-command: utils certloc
    p_c_loc = utils_sub.add_parser('certloc', aliases=['cl'],
                                   description=f'Show location of Python CA Certs: {__version__}',
                                   help='Display the location of Python CA Certs')
    p_c_loc.set_defaults(func=utils_certloc)

    # Utils Sub-command: utils cert-download
    p_c_dwnld = utils_sub.add_parser('cert-download', aliases=['cdl', 'cert-dl'],
                                     description=f'Download Server SSL Cert: {__version__}',
                                     help='Download the specified server\'s SSL PEM certificate')
    p_c_dwnld.set_defaults(func=utils_cert_download)
    p_c_dwnld.add_argument('--hostname', '-n', required=True, type=str, help='Server hostname to download cert from.')
    p_c_dwnld.add_argument('--port', '-p', required=False, type=int, default=443,
                           help='Server port number (default: 443).')
    p_c_dwnld.add_argument('--output', '-o', type=str, help='Output result file name (optional - default stdout).')

    # Utils Sub-command: utils pac-proxy
    p_p_proxy = utils_sub.add_parser('pac-proxy', aliases=['pac'],
                                     description=f'Determine Proxy from PAC: {__version__}',
                                     help='Use Proxy Auto-Config to determine proxy configuration')
    p_p_proxy.set_defaults(func=utils_pac_proxy)
    p_p_proxy.add_argument('--pac', required=False, type=str, default="auto",
                           help='Proxy auto configuration. Specify a file, http url or "auto" to try to discover it.'
                           )
    p_p_proxy.add_argument('--url', required=False, type=str, default="https://osskb.org/api",
                           help='URL to test (default: https://osskb.org/api).')

    # Global Scan command options
    for p in [p_scan]:
        p.add_argument('--apiurl', type=str,
                       help='SCANOSS API URL (optional - default: https://osskb.org/api/scan/direct)')
        p.add_argument('--ignore-cert-errors', action='store_true', help='Ignore certificate errors')

    # Global Scan/Fingerprint filter options
    for p in [p_scan, p_wfp]:
        p.add_argument('--obfuscate', action='store_true', help='Obfuscate fingerprints')
        p.add_argument('--all-extensions', action='store_true', help='Fingerprint all file extensions')
        p.add_argument('--all-folders', action='store_true', help='Fingerprint all folders')
        p.add_argument('--all-hidden', action='store_true', help='Fingerprint all hidden files/folders')
        p.add_argument('--hpsm', '-H', action='store_true', help='Use High Precision Snippet Matching algorithm.')
        p.add_argument('--skip-snippets', '-S', action='store_true', help='Skip the generation of snippets')
        p.add_argument('--skip-extension', '-E', type=str, action='append', help='File Extension to skip.')
        p.add_argument('--skip-folder', '-O', type=str, action='append', help='Folder to skip.')
        p.add_argument('--skip-size', '-Z', type=int, default=0,
                       help='Minimum file size to consider for fingerprinting (optional - default 0 bytes [unlimited])')
<<<<<<< HEAD
        p.add_argument('--skip-md5', '-5', type=str, action='append', help='Skip files matching MD5.')
        p.add_argument('--strip-hpsm', '-G', type=str, action='append', help='Strip HPSM string from WFP.')
        p.add_argument('--strip-snippet', '-N', type=str, action='append', help='Strip Snippet ID string from WFP.')
=======
>>>>>>> 91c0f1af

    # Global Scan/GRPC options
    for p in [p_scan, c_crypto, c_vulns, c_search, c_versions, c_semgrep]:
        p.add_argument('--key', '-k', type=str,
                       help='SCANOSS API Key token (optional - not required for default OSSKB URL)')
        p.add_argument('--proxy', type=str, help='Proxy URL to use for connections (optional). '
                                                 'Can also use the environment variable "HTTPS_PROXY=<ip>:<port>" '
                                                 'and "grcp_proxy=<ip>:<port>" for gRPC')
        p.add_argument('--pac', type=str, help='Proxy auto configuration (optional). '
                                               'Specify a file, http url or "auto" to try to discover it.')
        p.add_argument('--ca-cert', type=str, help='Alternative certificate PEM file (optional). '
                                                   'Can also use the environment variable '
                                                   '"REQUESTS_CA_BUNDLE=/path/to/cacert.pem" and '
                                                   '"GRPC_DEFAULT_SSL_ROOTS_FILE_PATH=/path/to/cacert.pem" for gRPC')

    # Global GRPC options
    for p in [p_scan, c_crypto, c_vulns, c_search, c_versions, c_semgrep]:
        p.add_argument('--api2url', type=str,
                       help='SCANOSS gRPC API 2.0 URL (optional - default: https://osskb.org)')
        p.add_argument('--grpc-proxy', type=str, help='GRPC Proxy URL to use for connections (optional). '
                                                       'Can also use the environment variable "grcp_proxy=<ip>:<port>"')

    # Help/Trace command options
    for p in [p_scan, p_wfp, p_dep, p_fc, p_cnv, p_c_loc, p_c_dwnld, p_p_proxy, c_crypto, c_vulns, c_search,
              c_versions, c_semgrep]:
        p.add_argument('--debug', '-d', action='store_true', help='Enable debug messages')
        p.add_argument('--trace', '-t', action='store_true', help='Enable trace messages, including API posts')
        p.add_argument('--quiet', '-q', action='store_true', help='Enable quiet mode')

    args = parser.parse_args()
    if args.version:
        ver(parser, args)
        exit(0)
    if not args.subparser:
        parser.print_help()  # No sub command subcommand, print general help
        exit(1)
    else:
        if (args.subparser == 'utils' or args.subparser == 'ut' or
            args.subparser == 'component' or args.subparser == 'comp') \
                and not args.subparsercmd:
            parser.parse_args([args.subparser, '--help'])  # Force utils helps to be displayed
            exit(1)
    args.func(parser, args)  # Execute the function associated with the sub-command


def ver(*_):
    """
    Run the "ver" sub-command
    :param _: ignored/unused
    """
    print(f'Version: {__version__}')


def fast(*_):
    """
    Run the "fast" sub-command
    :param _: ignored/unused
    """
    print(f'Fast Winnowing: {FAST_WINNOWING}')


def file_count(parser, args):
    """
    Run the "file_count" sub-command
    Parameters
    ----------
        parser: ArgumentParser
            command line parser object
        args: Namespace
            Parsed arguments
    """
    if not args.scan_dir:
        print_stderr('Please specify a folder')
        parser.parse_args([args.subparser, '-h'])
        exit(1)
    scan_output: str = None
    if args.output:
        scan_output = args.output
        open(scan_output, 'w').close()

    counter = FileCount(debug=args.debug, quiet=args.quiet, trace=args.trace, scan_output=scan_output,
                        hidden_files_folders=args.all_hidden
                        )
    if not os.path.exists(args.scan_dir):
        print_stderr(f'Error: Folder specified does not exist: {args.scan_dir}.')
        exit(1)
    if os.path.isdir(args.scan_dir):
        counter.count_files(args.scan_dir)
    else:
        print_stderr(f'Error: Path specified is not a folder: {args.scan_dir}.')
        exit(1)


def wfp(parser, args):
    """
    Run the "wfp" sub-command
    Parameters
    ----------
        parser: ArgumentParser
            command line parser object
        args: Namespace
            Parsed arguments
    """
    if not args.scan_dir and not args.stdin:
        print_stderr('Please specify a file/folder or STDIN (--stdin)')
        parser.parse_args([args.subparser, '-h'])
        exit(1)
    scan_output: str = None
    if args.output:
        scan_output = args.output
        open(scan_output, 'w').close()

    scan_options = 0 if args.skip_snippets else ScanType.SCAN_SNIPPETS.value  # Skip snippet generation or not
    scanner = Scanner(debug=args.debug, trace=args.trace, quiet=args.quiet, obfuscate=args.obfuscate,
                      scan_options=scan_options, all_extensions=args.all_extensions,
                      all_folders=args.all_folders, hidden_files_folders=args.all_hidden, hpsm=args.hpsm,
<<<<<<< HEAD
                      skip_size=args.skip_size, skip_extensions=args.skip_extension, skip_folders=args.skip_folder,
                      skip_md5_ids=args.skip_md5, strip_hpsm_ids=args.strip_hpsm, strip_snippet_ids=args.strip_snippet
=======
                      skip_size=args.skip_size, skip_extensions=args.skip_extension, skip_folders=args.skip_folder
>>>>>>> 91c0f1af
                      )
    if args.stdin:
        contents = sys.stdin.buffer.read()
        scanner.wfp_contents(args.stdin, contents, scan_output)
    elif args.scan_dir:
        if not os.path.exists(args.scan_dir):
            print_stderr(f'Error: File or folder specified does not exist: {args.scan_dir}.')
            exit(1)
        if os.path.isdir(args.scan_dir):
            scanner.wfp_folder(args.scan_dir, scan_output)
        elif os.path.isfile(args.scan_dir):
            scanner.wfp_file(args.scan_dir, scan_output)
        else:
            print_stderr(f'Error: Path specified is neither a file or a folder: {args.scan_dir}.')
            exit(1)
    else:
        print_stderr('No action found to process')
        exit(1)


def get_scan_options(args):
    """
    Parse the scanning options to determine the correct scan settings
    :param args: cmd args
    :return: Octal code for encoded scanning options
    """
    scan_files = ScanType.SCAN_FILES.value
    scan_snippets = ScanType.SCAN_SNIPPETS.value
    scan_dependencies = 0
    if args.skip_snippets:
        scan_snippets = 0
    if args.dependencies or args.dep:
        scan_dependencies = ScanType.SCAN_DEPENDENCIES.value
    if args.dependencies_only:
        scan_files = scan_snippets = 0
        scan_dependencies = ScanType.SCAN_DEPENDENCIES.value

    scan_options = scan_files + scan_snippets + scan_dependencies

    if args.debug:
        if ScanType.SCAN_FILES.value & scan_options:
            print_stderr(f'Scan Files')
        if ScanType.SCAN_SNIPPETS.value & scan_options:
            print_stderr(f'Scan Snippets')
        if ScanType.SCAN_DEPENDENCIES.value & scan_options:
            print_stderr(f'Scan Dependencies')
    if scan_options <= 0:
        print_stderr(f'Error: No valid scan options configured: {scan_options}')
        exit(1)
    return scan_options


def scan(parser, args):
    """
    Run the "scan" sub-command
    Parameters
    ----------
        parser: ArgumentParser
            command line parser object
        args: Namespace
            Parsed arguments
    """
    if not args.scan_dir and not args.wfp and not args.stdin and not args.dep:
        print_stderr('Please specify a file/folder, fingerprint (--wfp), dependency (--dep), or STDIN (--stdin)')
        parser.parse_args([args.subparser, '-h'])
        exit(1)
    if args.pac and args.proxy:
        print_stderr('Please specify one of --proxy or --pac, not both')
        parser.parse_args([args.subparser, '-h'])
        exit(1)
    scan_type: str = None
    sbom_path: str = None
    if args.identify:
        sbom_path = args.identify
        scan_type = 'identify'
        if not os.path.exists(sbom_path) or not os.path.isfile(sbom_path):
            print_stderr(f'Specified --identify file does not exist or is not a file: {sbom_path}')
            exit(1)
        if not Scanner.valid_json_file(sbom_path):   # Make sure it's a valid JSON file
            exit(1)
        if args.ignore:
            print_stderr(f'Warning: Specified --identify and --ignore options. Skipping ignore.')
    elif args.ignore:
        sbom_path = args.ignore
        scan_type = 'blacklist'
        if not os.path.exists(sbom_path) or not os.path.isfile(sbom_path):
            print_stderr(f'Specified --ignore file does not exist or is not a file: {sbom_path}')
            exit(1)
        if not Scanner.valid_json_file(sbom_path):   # Make sure it's a valid JSON file
            exit(1)
    if args.dep:
        if not os.path.exists(args.dep) or not os.path.isfile(args.dep):
            print_stderr(f'Specified --dep file does not exist or is not a file: {args.dep}')
            exit(1)
        if not Scanner.valid_json_file(args.dep):  # Make sure it's a valid JSON file
            exit(1)

    scan_output: str = None
    if args.output:
        scan_output = args.output
        open(scan_output, 'w').close()
    output_format = args.format if args.format else 'plain'
    flags = args.flags if args.flags else None
    if args.debug and not args.quiet:
        if args.all_extensions:
            print_stderr("Scanning all file extensions/types...")
        if args.all_folders:
            print_stderr("Scanning all folders...")
        if args.all_hidden:
            print_stderr("Scanning all hidden files/folders...")
        if args.skip_snippets:
            print_stderr("Skipping snippets...")
        if args.post_size != 32:
            print_stderr(f'Changing scanning POST size to: {args.post_size}k...')
        if args.timeout != 180:
            print_stderr(f'Changing scanning POST timeout to: {args.timeout}...')
        if args.retry != 5:
            print_stderr(f'Changing scanning POST retry to: {args.retry}...')
        if args.obfuscate:
            print_stderr("Obfuscating file fingerprints...")
        if args.proxy:
            print_stderr(f'Using Proxy {args.proxy}...')
        if args.grpc_proxy:
            print_stderr(f'Using GRPC Proxy {args.grpc_proxy}...')
        if args.pac:
            print_stderr(f'Using Proxy Auto-config (PAC) {args.pac}...')
        if args.ca_cert:
            print_stderr(f'Using Certificate {args.ca_cert}...')
        if args.hpsm:
            print_stderr("Setting HPSM mode...")
        if flags:
            print_stderr(f'Using flags {flags}...')
    elif not args.quiet:
        if args.timeout < 5:
            print_stderr(f'POST timeout (--timeout) too small: {args.timeout}. Reverting to default.')
        if args.retry < 0:
            print_stderr(f'POST retry (--retry) too small: {args.retry}. Reverting to default.')

    if not os.access(os.getcwd(), os.W_OK):  # Make sure the current directory is writable. If not disable saving WFP
        print_stderr(f'Warning: Current directory is not writable: {os.getcwd()}')
        args.no_wfp_output = True
    if args.ca_cert and not os.path.exists(args.ca_cert):
        print_stderr(f'Error: Certificate file does not exist: {args.ca_cert}.')
        exit(1)
    pac_file = get_pac_file(args.pac)
    scan_options = get_scan_options(args)   # Figure out what scanning options we have

    scanner = Scanner(debug=args.debug, trace=args.trace, quiet=args.quiet, api_key=args.key, url=args.apiurl,
                      sbom_path=sbom_path, scan_type=scan_type, scan_output=scan_output, output_format=output_format,
                      flags=flags, nb_threads=args.threads, post_size=args.post_size,
                      timeout=args.timeout, no_wfp_file=args.no_wfp_output, all_extensions=args.all_extensions,
                      all_folders=args.all_folders, hidden_files_folders=args.all_hidden,
                      scan_options=scan_options, sc_timeout=args.sc_timeout, sc_command=args.sc_command,
                      grpc_url=args.api2url, obfuscate=args.obfuscate,
                      ignore_cert_errors=args.ignore_cert_errors, proxy=args.proxy, grpc_proxy=args.grpc_proxy,
                      pac=pac_file, ca_cert=args.ca_cert, retry=args.retry, hpsm=args.hpsm,
<<<<<<< HEAD
                      skip_size=args.skip_size, skip_extensions=args.skip_extension, skip_folders=args.skip_folder,
                      skip_md5_ids=args.skip_md5, strip_hpsm_ids=args.strip_hpsm, strip_snippet_ids=args.strip_snippet
=======
                      skip_size=args.skip_size, skip_extensions=args.skip_extension, skip_folders=args.skip_folder
>>>>>>> 91c0f1af
                      )
    if args.wfp:
        if not scanner.is_file_or_snippet_scan():
            print_stderr(f'Error: Cannot specify WFP scanning if file/snippet options are disabled ({scan_options})')
            exit(1)
        if scanner.is_dependency_scan() and not args.dep:
            print_stderr(f'Error: Cannot specify WFP & Dependency scanning without a dependency file (--dep)')
            exit(1)
        scanner.scan_wfp_with_options(args.wfp, args.dep)
    elif args.stdin:
        contents = sys.stdin.buffer.read()
        if not scanner.scan_contents(args.stdin, contents):
            exit(1)
    elif args.scan_dir:
        if not os.path.exists(args.scan_dir):
            print_stderr(f'Error: File or folder specified does not exist: {args.scan_dir}.')
            exit(1)
        if os.path.isdir(args.scan_dir):
            if not scanner.scan_folder_with_options(args.scan_dir, args.dep, scanner.winnowing.file_map):
                exit(1)
        elif os.path.isfile(args.scan_dir):
            if not scanner.scan_file_with_options(args.scan_dir, args.dep, scanner.winnowing.file_map):
                exit(1)
        else:
            print_stderr(f'Error: Path specified is neither a file or a folder: {args.scan_dir}.')
            exit(1)
    elif args.dep:
        if not args.dependencies_only:
            print_stderr(f'Error: No file or folder specified to scan. Please add --dependencies-only to decorate dependency file only.')
            exit(1)
        if not scanner.scan_folder_with_options(".", args.dep, scanner.winnowing.file_map):
            exit(1)
    else:
        print_stderr('No action found to process')
        exit(1)


def dependency(parser, args):
    """
    Run the "dependency" sub-command
    Parameters
    ----------
        parser: ArgumentParser
            command line parser object
        args: Namespace
            Parsed arguments
    """
    if not args.scan_dir:
        print_stderr('Please specify a file/folder')
        parser.parse_args([args.subparser, '-h'])
        exit(1)
    if not os.path.exists(args.scan_dir):
        print_stderr(f'Error: File or folder specified does not exist: {args.scan_dir}.')
        exit(1)
    scan_output: str = None
    if args.output:
        scan_output = args.output
        open(scan_output, 'w').close()

    sc_deps = ScancodeDeps(debug=args.debug, quiet=args.quiet, trace=args.trace, sc_command=args.sc_command,
                           timeout=args.sc_timeout
                           )
    if not sc_deps.get_dependencies(what_to_scan=args.scan_dir, result_output=scan_output):
        exit(1)


def convert(parser, args):
    """
    Run the "convert" sub-command
    Parameters
    ----------
        parser: ArgumentParser
            command line parser object
        args: Namespace
            Parsed arguments
    """
    if not args.input:
        print_stderr('Please specify an input file to convert')
        parser.parse_args([args.subparser, '-h'])
        exit(1)
    success = False
    if args.format == 'cyclonedx':
        if not args.quiet:
            print_stderr(f'Producing CycloneDX report...')
        cdx = CycloneDx(debug=args.debug, output_file=args.output)
        success = cdx.produce_from_file(args.input)
    elif args.format == 'spdxlite':
        if not args.quiet:
            print_stderr(f'Producing SPDX Lite report...')
        spdxlite = SpdxLite(debug=args.debug, output_file=args.output)
        success = spdxlite.produce_from_file(args.input)
    elif args.format == 'csv':
        if not args.quiet:
            print_stderr(f'Producing CSV report...')
        csvo = CsvOutput(debug=args.debug, output_file=args.output)
        success = csvo.produce_from_file(args.input)
    else:
        print_stderr(f'ERROR: Unknown output format (--format): {args.format}')
    if not success:
        exit(1)


def utils_certloc(*_):
    """
    Run the "utils certloc" sub-command
    :param _: ignored/unused
    """
    import certifi
    print(f'CA Cert File: {certifi.where()}')


def utils_cert_download(_, args):
    """
    Run the "utils cert-download" sub-command
    :param _: ignore/unused
    :param args: Parsed arguments
    """
    from urllib.parse import urlparse
    import socket
    from OpenSSL import SSL, crypto
    import traceback

    file = sys.stdout
    if args.output:
        file = open(args.output, 'w')
    parsed_url = urlparse(args.hostname)
    hostname = parsed_url.hostname or args.hostname  # Use the parse hostname, or it None use the supplied one
    port = int(parsed_url.port or args.port)  # Use the parsed port, if not use the supplied one (default 443)
    try:
        if args.debug:
            print_stderr(f'Connecting to {hostname} on {port}...')
        conn = SSL.Connection(SSL.Context(SSL.TLSv1_2_METHOD), socket.socket())
        conn.connect((hostname, port))
        conn.do_handshake()
        certs = conn.get_peer_cert_chain()
        for index, cert in enumerate(certs):
            cert_components = dict(cert.get_subject().get_components())
            if sys.version_info[0] >= 3:
                cn = cert_components.get(b'CN')
            else:
                cn = cert_components.get('CN')
            if not args.quiet:
                print_stderr(f'Centificate {index} - CN: {cn}')
            if sys.version_info[0] >= 3:
                print((crypto.dump_certificate(crypto.FILETYPE_PEM, cert).decode('utf-8')).strip(), file=file)  # Print the downloaded PEM certificate
            else:
                print((crypto.dump_certificate(crypto.FILETYPE_PEM, cert)).strip(), file=file)
    except SSL.Error as e:
        print_stderr(f'ERROR: Exception ({e.__class__.__name__}) Downloading certificate from {hostname}:{port} - {e}.')
        if args.debug:
            traceback.print_exc()
        exit(1)
    else:
        if args.output:
            if args.debug:
                print_stderr(f'Saved certificate to {args.output}')
            file.close()


def utils_pac_proxy(_, args):
    """
    Run the "utils pac-proxy" sub-command
    :param _: ignore/unused
    :param args: Parsed arguments
    """
    from pypac.resolver import ProxyResolver
    if not args.pac:
        print_stderr(f'Error: No pac file option specified.')
        exit(1)
    pac_file = get_pac_file(args.pac)
    if pac_file is None:
        print_stderr(f'No proxy configuration for: {args.pac}')
        exit(1)
    resolver = ProxyResolver(pac_file)
    proxies = resolver.get_proxy_for_requests(args.url)
    print(f'Proxies: {proxies}\n')


def get_pac_file(pac: str):
    """
    Get a PAC file if requested. Load the system version (auto), specific local file, or download URL
    :param pac: PAC file (auto, file://..., http...)
    :return: PAC File object or None
    """
    pac_file = None
    if pac:
        if pac == 'auto':
            pac_file = pypac.get_pac()  # try to determine the PAC file
        elif pac.startswith('file://'):
            pac_local = pac.strip('file://')
            if not os.path.exists(pac_local):
                print_stderr(f'Error: PAC file does not exist: {pac_local}.')
                exit(1)
            with open(pac_local) as pf:
                pac_file = pypac.get_pac(js=pf.read())
        elif pac.startswith('http'):
            pac_file = pypac.get_pac(url=pac)
        else:
            print_stderr(f'Error: Unknown PAC file option: {pac}. Should be one of "auto", "file://", "https://"')
            exit(1)
    return pac_file


def comp_crypto(parser, args):
    """
    Run the "component crypto" sub-command
    Parameters
    ----------
        parser: ArgumentParser
            command line parser object
        args: Namespace
            Parsed arguments
    """
    if (not args.purl and not args.input) or (args.purl and args.input):
        print_stderr('Please specify an input file or purl to decorate (--purl or --input)')
        parser.parse_args([args.subparser, args.subparsercmd, '-h'])
        exit(1)
    if args.ca_cert and not os.path.exists(args.ca_cert):
        print_stderr(f'Error: Certificate file does not exist: {args.ca_cert}.')
        exit(1)
    pac_file = get_pac_file(args.pac)
    comps = Components(debug=args.debug, trace=args.trace, quiet=args.quiet, grpc_url=args.api2url, api_key=args.key,
                       ca_cert=args.ca_cert, proxy=args.proxy, grpc_proxy=args.grpc_proxy, pac=pac_file,
                       timeout=args.timeout)
    if not comps.get_crypto_details(args.input, args.purl, args.output):
        exit(1)


def comp_vulns(parser, args):
    """
    Run the "component vulns" sub-command
    Parameters
    ----------
        parser: ArgumentParser
            command line parser object
        args: Namespace
            Parsed arguments
    """
    if (not args.purl and not args.input) or (args.purl and args.input):
        print_stderr('Please specify an input file or purl to decorate (--purl or --input)')
        parser.parse_args([args.subparser, args.subparsercmd, '-h'])
        exit(1)
    if args.ca_cert and not os.path.exists(args.ca_cert):
        print_stderr(f'Error: Certificate file does not exist: {args.ca_cert}.')
        exit(1)
    pac_file = get_pac_file(args.pac)
    comps = Components(debug=args.debug, trace=args.trace, quiet=args.quiet, grpc_url=args.api2url, api_key=args.key,
                       ca_cert=args.ca_cert, proxy=args.proxy, grpc_proxy=args.grpc_proxy, pac=pac_file,
                       timeout=args.timeout)
    if not comps.get_vulnerabilities(args.input, args.purl, args.output):
        exit(1)

def comp_semgrep(parser, args):
    """
    Run the "component semgrep" sub-command
    Parameters
    ----------
        parser: ArgumentParser
            command line parser object
        args: Namespace
            Parsed arguments
    """
    if (not args.purl and not args.input) or (args.purl and args.input):
        print_stderr('Please specify an input file or purl to decorate (--purl or --input)')
        parser.parse_args([args.subparser, args.subparsercmd, '-h'])
        exit(1)
    if args.ca_cert and not os.path.exists(args.ca_cert):
        print_stderr(f'Error: Certificate file does not exist: {args.ca_cert}.')
        exit(1)
    pac_file = get_pac_file(args.pac)
    comps = Components(debug=args.debug, trace=args.trace, quiet=args.quiet, grpc_url=args.api2url, api_key=args.key,
                       ca_cert=args.ca_cert, proxy=args.proxy, grpc_proxy=args.grpc_proxy, pac=pac_file,
                       timeout=args.timeout)
    if not comps.get_semgrep_details(args.input, args.purl, args.output):
        exit(1)

def comp_search(parser, args):
    """
    Run the "component search" sub-command
    Parameters
    ----------
        parser: ArgumentParser
            command line parser object
        args: Namespace
            Parsed arguments
    """
    if ((not args.input and not args.search and not args.vendor and not args.comp) or
            (args.input and (args.search or args.vendor or args.comp))):
        print_stderr('Please specify an input file or search terms (--input or --search, or --vendor or --comp.)')
        parser.parse_args([args.subparser, args.subparsercmd, '-h'])
        exit(1)

    if args.ca_cert and not os.path.exists(args.ca_cert):
        print_stderr(f'Error: Certificate file does not exist: {args.ca_cert}.')
        exit(1)
    pac_file = get_pac_file(args.pac)
    comps = Components(debug=args.debug, trace=args.trace, quiet=args.quiet, grpc_url=args.api2url, api_key=args.key,
                       ca_cert=args.ca_cert, proxy=args.proxy, grpc_proxy=args.grpc_proxy, pac=pac_file,
                       timeout=args.timeout)
    if not comps.search_components(args.output, json_file=args.input,
                                   search=args.search, vendor=args.vendor, comp=args.comp, package=args.package,
                                   limit=args.limit, offset=args.offset):
        exit(1)


def comp_versions(parser, args):
    """
    Run the "component versions" sub-command
    Parameters
    ----------
        parser: ArgumentParser
            command line parser object
        args: Namespace
            Parsed arguments
    """
    if (not args.input and not args.purl) or (args.input and args.purl):
        print_stderr('Please specify an input file or search terms (--input or --purl.)')
        parser.parse_args([args.subparser, args.subparsercmd, '-h'])
        exit(1)

    if args.ca_cert and not os.path.exists(args.ca_cert):
        print_stderr(f'Error: Certificate file does not exist: {args.ca_cert}.')
        exit(1)
    pac_file = get_pac_file(args.pac)
    comps = Components(debug=args.debug, trace=args.trace, quiet=args.quiet, grpc_url=args.api2url, api_key=args.key,
                       ca_cert=args.ca_cert, proxy=args.proxy, grpc_proxy=args.grpc_proxy, pac=pac_file,
                       timeout=args.timeout)
    if not comps.get_component_versions(args.output, json_file=args.input, purl=args.purl, limit=args.limit):
        exit(1)


def main():
    """
    Run the ScanOSS CLI
    """
    setup_args()


if __name__ == "__main__":
    main()<|MERGE_RESOLUTION|>--- conflicted
+++ resolved
@@ -255,17 +255,14 @@
         p.add_argument('--all-folders', action='store_true', help='Fingerprint all folders')
         p.add_argument('--all-hidden', action='store_true', help='Fingerprint all hidden files/folders')
         p.add_argument('--hpsm', '-H', action='store_true', help='Use High Precision Snippet Matching algorithm.')
-        p.add_argument('--skip-snippets', '-S', action='store_true', help='Skip the generation of snippets')
+        p.add_argument('--snippets', '-S', action='store_true', help='Skip the generation of snippets')
         p.add_argument('--skip-extension', '-E', type=str, action='append', help='File Extension to skip.')
         p.add_argument('--skip-folder', '-O', type=str, action='append', help='Folder to skip.')
         p.add_argument('--skip-size', '-Z', type=int, default=0,
                        help='Minimum file size to consider for fingerprinting (optional - default 0 bytes [unlimited])')
-<<<<<<< HEAD
         p.add_argument('--skip-md5', '-5', type=str, action='append', help='Skip files matching MD5.')
         p.add_argument('--strip-hpsm', '-G', type=str, action='append', help='Strip HPSM string from WFP.')
         p.add_argument('--strip-snippet', '-N', type=str, action='append', help='Strip Snippet ID string from WFP.')
-=======
->>>>>>> 91c0f1af
 
     # Global Scan/GRPC options
     for p in [p_scan, c_crypto, c_vulns, c_search, c_versions, c_semgrep]:
@@ -382,12 +379,8 @@
     scanner = Scanner(debug=args.debug, trace=args.trace, quiet=args.quiet, obfuscate=args.obfuscate,
                       scan_options=scan_options, all_extensions=args.all_extensions,
                       all_folders=args.all_folders, hidden_files_folders=args.all_hidden, hpsm=args.hpsm,
-<<<<<<< HEAD
                       skip_size=args.skip_size, skip_extensions=args.skip_extension, skip_folders=args.skip_folder,
                       skip_md5_ids=args.skip_md5, strip_hpsm_ids=args.strip_hpsm, strip_snippet_ids=args.strip_snippet
-=======
-                      skip_size=args.skip_size, skip_extensions=args.skip_extension, skip_folders=args.skip_folder
->>>>>>> 91c0f1af
                       )
     if args.stdin:
         contents = sys.stdin.buffer.read()
@@ -544,12 +537,8 @@
                       grpc_url=args.api2url, obfuscate=args.obfuscate,
                       ignore_cert_errors=args.ignore_cert_errors, proxy=args.proxy, grpc_proxy=args.grpc_proxy,
                       pac=pac_file, ca_cert=args.ca_cert, retry=args.retry, hpsm=args.hpsm,
-<<<<<<< HEAD
                       skip_size=args.skip_size, skip_extensions=args.skip_extension, skip_folders=args.skip_folder,
                       skip_md5_ids=args.skip_md5, strip_hpsm_ids=args.strip_hpsm, strip_snippet_ids=args.strip_snippet
-=======
-                      skip_size=args.skip_size, skip_extensions=args.skip_extension, skip_folders=args.skip_folder
->>>>>>> 91c0f1af
                       )
     if args.wfp:
         if not scanner.is_file_or_snippet_scan():
